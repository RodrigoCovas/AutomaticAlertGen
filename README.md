<<<<<<< HEAD
# AutomaticAlertGen

## Proyecto Deep+NLP 
Javier Ahumada, Rodrigo Covas, Javier Escobar, Marcos Garrido 

### Componentes del Modelo 
#### Reconocimiento de Entidades Nombradas (NER): 
- Datasets: CoNLL-2003 y OntoNotes 5.0. 
- Modelo: BERT (Embeddings) + Bi-LSTM. 

#### Análisis de Sentimientos (SA): 
- Datasets: Sentiment140 y Financial PhraseBank. 
- Modelo: BERT (Embeddings) + Bi-LSTM. 

#### Reconocimiento de Imágenes: 
- Dataset: ChatLabs AI Image Caption Generator. 
- Modelo: CNN + RNN.
  
### Roles y Tareas 
#### Adquisición de Datos: 
- Buscar y formatear datasets (texto, entidades nombradas, etiquetas de SA). 
- Data augmentation y preparación de datos para train/validation/test (guardados en formato Parquet). 
#### Diseñador de Modelo: 
- Prototipar modelos, elegir según resultados. 
- Diseñar funciones de pérdida, seleccionar hiperparámetros, entrenar modelos. 

#### Testeador: 
- Verificar robustez con tests unitarios y datos modificados. 

#### Documentador: 
- Preparar memoria en LaTeX y documentar fuentes/modelos. 

#### Revisor: 
- Revisar documentación, ortografía, y estándares de código (mypy, flake8). 

### Estándares de Código 
- Clases: PascalCase. 
- Métodos: snake_case. 
- Archivos: camelCase. 
- 1 archivo por clase; métodos con nombres declarativos y máx. 40 líneas. 
- Funciones reutilizables en utils.py. 

### Fases del Proyecto 
- Fase 0 (31 Marzo): Preparación y asignación de roles. 
- Fase 1 (5-10 Abril): Preparación de datos, pruebas con modelos preentrenados, elección de estructuras y embeddings. 
- Fase 2 (12 Abril): Entrenamiento inicial de modelos separados para NER y SA (objetivo: 7.0). 
- Fase 3 (19-21 Abril): Integración de modelos NER+SA, entrenamiento final (objetivo: 9.0). Si hay tiempo, incluir reconocimiento de imágenes. 
=======
# AutomaticAlertGen

## Proyecto Deep+NLP 
Rodrigo Covas, Mario Alonso, Marcos Garrido 

### Componentes del Modelo 
#### Reconocimiento de Entidades Nombradas (NER): 
- Datasets: CoNLL-2003 y OntoNotes 5.0. 
- Modelo: BERT (Embeddings) + Bi-LSTM. 

#### Análisis de Sentimientos (SA): 
- Datasets: Sentiment140 y Financial PhraseBank. 
- Modelo: BERT (Embeddings) + Bi-LSTM. 

#### Reconocimiento de Imágenes: 
- Dataset: ChatLabs AI Image Caption Generator. 
- Modelo: CNN + RNN.
  
### Roles y Tareas 
#### Adquisición de Datos: 
- Buscar y formatear datasets (texto, entidades nombradas, etiquetas de SA). 
- Data augmentation y preparación de datos para train/validation/test (guardados en formato Parquet). 
#### Diseñador de Modelo: 
- Prototipar modelos, elegir según resultados. 
- Diseñar funciones de pérdida, seleccionar hiperparámetros, entrenar modelos. 

#### Testeador: 
- Verificar robustez con tests unitarios y datos modificados. 

#### Documentador: 
- Preparar memoria en LaTeX y documentar fuentes/modelos. 

#### Revisor: 
- Revisar documentación, ortografía, y estándares de código (mypy, flake8). 

### Estándares de Código 
- Clases: PascalCase. 
- Métodos: snake_case. 
- Archivos: camelCase. 
- 1 archivo por clase; métodos con nombres declarativos y máx. 40 líneas. 
- Funciones reutilizables en utils.py. 

### Fases del Proyecto 
- Fase 0 (31 Marzo): Preparación y asignación de roles. 
- Fase 1 (5-10 Abril): Preparación de datos, pruebas con modelos preentrenados, elección de estructuras y embeddings. 
- Fase 2 (12 Abril): Entrenamiento inicial de modelos separados para NER y SA (objetivo: 7.0). 
- Fase 3 (19-21 Abril): Integración de modelos NER+SA, entrenamiento final (objetivo: 9.0). Si hay tiempo, incluir reconocimiento de imágenes. 
>>>>>>> d5cc875a
<|MERGE_RESOLUTION|>--- conflicted
+++ resolved
@@ -1,52 +1,3 @@
-<<<<<<< HEAD
-# AutomaticAlertGen
-
-## Proyecto Deep+NLP 
-Javier Ahumada, Rodrigo Covas, Javier Escobar, Marcos Garrido 
-
-### Componentes del Modelo 
-#### Reconocimiento de Entidades Nombradas (NER): 
-- Datasets: CoNLL-2003 y OntoNotes 5.0. 
-- Modelo: BERT (Embeddings) + Bi-LSTM. 
-
-#### Análisis de Sentimientos (SA): 
-- Datasets: Sentiment140 y Financial PhraseBank. 
-- Modelo: BERT (Embeddings) + Bi-LSTM. 
-
-#### Reconocimiento de Imágenes: 
-- Dataset: ChatLabs AI Image Caption Generator. 
-- Modelo: CNN + RNN.
-  
-### Roles y Tareas 
-#### Adquisición de Datos: 
-- Buscar y formatear datasets (texto, entidades nombradas, etiquetas de SA). 
-- Data augmentation y preparación de datos para train/validation/test (guardados en formato Parquet). 
-#### Diseñador de Modelo: 
-- Prototipar modelos, elegir según resultados. 
-- Diseñar funciones de pérdida, seleccionar hiperparámetros, entrenar modelos. 
-
-#### Testeador: 
-- Verificar robustez con tests unitarios y datos modificados. 
-
-#### Documentador: 
-- Preparar memoria en LaTeX y documentar fuentes/modelos. 
-
-#### Revisor: 
-- Revisar documentación, ortografía, y estándares de código (mypy, flake8). 
-
-### Estándares de Código 
-- Clases: PascalCase. 
-- Métodos: snake_case. 
-- Archivos: camelCase. 
-- 1 archivo por clase; métodos con nombres declarativos y máx. 40 líneas. 
-- Funciones reutilizables en utils.py. 
-
-### Fases del Proyecto 
-- Fase 0 (31 Marzo): Preparación y asignación de roles. 
-- Fase 1 (5-10 Abril): Preparación de datos, pruebas con modelos preentrenados, elección de estructuras y embeddings. 
-- Fase 2 (12 Abril): Entrenamiento inicial de modelos separados para NER y SA (objetivo: 7.0). 
-- Fase 3 (19-21 Abril): Integración de modelos NER+SA, entrenamiento final (objetivo: 9.0). Si hay tiempo, incluir reconocimiento de imágenes. 
-=======
 # AutomaticAlertGen
 
 ## Proyecto Deep+NLP 
@@ -93,5 +44,4 @@
 - Fase 0 (31 Marzo): Preparación y asignación de roles. 
 - Fase 1 (5-10 Abril): Preparación de datos, pruebas con modelos preentrenados, elección de estructuras y embeddings. 
 - Fase 2 (12 Abril): Entrenamiento inicial de modelos separados para NER y SA (objetivo: 7.0). 
-- Fase 3 (19-21 Abril): Integración de modelos NER+SA, entrenamiento final (objetivo: 9.0). Si hay tiempo, incluir reconocimiento de imágenes. 
->>>>>>> d5cc875a
+- Fase 3 (19-21 Abril): Integración de modelos NER+SA, entrenamiento final (objetivo: 9.0). Si hay tiempo, incluir reconocimiento de imágenes. 